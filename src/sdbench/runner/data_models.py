# For licensing see accompanying LICENSE.md file.
# Copyright (C) 2025 Argmax, Inc. All Rights Reserved.

from typing import Generic, TypeVar, Union

import numpy as np
from pydantic import BaseModel, Field

from ..pipeline.base import PredictionProtocol
from ..pipeline_prediction import DiarizationAnnotation, StreamingTranscript, Transcript


Prediction = TypeVar("Prediction", bound=PredictionProtocol)


class BaseSampleResult(BaseModel, Generic[Prediction]):
    """The base result for a given sample of a dataset shared across all pipelines types"""

    dataset_name: str = Field(..., description="The name of the dataset")
    sample_id: int = Field(..., description="The id of the sample")
    pipeline_name: str = Field(..., description="The name of the pipeline")
    prediction: Prediction = Field(..., description="The predicted diarization result")
    prediction_time: float = Field(
        ...,
        description="The elapsed time in seconds for the pipeline to run on the sample",
    )
    audio_duration: float = Field(
        ...,
        description="The duration of the audio in seconds",
    )

    class Config:
        arbitrary_types_allowed = True


class DiarizationSampleResult(BaseSampleResult[DiarizationAnnotation]):
    """The diarization result for a given sample of a dataset"""

    embeddings: np.ndarray | None = Field(
        None,
        description="The embeddings of the diarization result if the pipeline supports it",
    )
    cluster_labels: np.ndarray | None = Field(
        None,
        description="The cluster labels of the diarization result if the pipeline supports it",
    )
    centroids: np.ndarray | None = Field(
        None,
        description="The centroids of the diarization result if the pipeline supports it",
    )
    num_speakers_predicted: int = Field(
        ...,
        description="The number of speakers predicted by the pipeline",
    )
    num_speakers_reference: int = Field(
        ...,
        description="The number of speakers in the reference annotation",
    )


class TranscriptionSampleResult(
    BaseSampleResult[Union[Transcript, StreamingTranscript]]
):
    """The transcription result for a given sample of a dataset"""


class TaskResult(BaseModel):
    """The evaluation result for a given task on a given sample of a dataset"""

    dataset_name: str = Field(..., description="The name of the dataset")
    sample_id: int = Field(..., description="The id of the sample")
    pipeline_name: str = Field(..., description="The name of the pipeline")
    metric_name: str = Field(..., description="The name of the metric")
    result: float | None = Field(..., description="The result of the metric")
    detailed_result: dict[str, float | None] = Field(
        None,
        description="The detailed results of the metric i.e. breakdown by its components allowing \
        for more granular analysis",
    )


class GlobalResult(BaseModel):
    """The evaluation result for a given metric over all samples of a dataset"""

    dataset_name: str = Field(..., description="The name of the dataset")
    pipeline_name: str = Field(..., description="The name of the pipeline")
    metric_name: str = Field(..., description="The name of the metric")
    global_result: float | None = Field(
        ..., description="The global result of the metric"
    )
    detailed_result: dict[str, float | None] = Field(
        None,
        description="The detailed results of the metric i.e. breakdown by its components \
        allowing for more granular analysis",
    )
    avg_result: float | None = Field(
        ..., description="The average result of the metric"
    )
<<<<<<< HEAD
    avg_result: float = Field(..., description="The average result of the metric")
    upper_bound: float = Field(..., description="The upper bound of the confidence interval")
    lower_bound: float = Field(..., description="The lower bound of the confidence interval")
=======
    upper_bound: float | None = Field(
        ..., description="The upper bound of the confidence interval"
    )
    lower_bound: float | None = Field(
        ..., description="The lower bound of the confidence interval"
    )
>>>>>>> 12547715


class BenchmarkResult(BaseModel):
    sample_results: list[DiarizationSampleResult | TranscriptionSampleResult] = Field(
        ..., description="The results of the samples"
    )
    task_results: list[TaskResult] = Field(..., description="The results of the tasks")
    global_results: list[GlobalResult] = Field(..., description="The results of the global metrics")<|MERGE_RESOLUTION|>--- conflicted
+++ resolved
@@ -96,18 +96,12 @@
     avg_result: float | None = Field(
         ..., description="The average result of the metric"
     )
-<<<<<<< HEAD
-    avg_result: float = Field(..., description="The average result of the metric")
-    upper_bound: float = Field(..., description="The upper bound of the confidence interval")
-    lower_bound: float = Field(..., description="The lower bound of the confidence interval")
-=======
     upper_bound: float | None = Field(
         ..., description="The upper bound of the confidence interval"
     )
     lower_bound: float | None = Field(
         ..., description="The lower bound of the confidence interval"
     )
->>>>>>> 12547715
 
 
 class BenchmarkResult(BaseModel):
