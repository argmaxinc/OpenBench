[project]
name = "openbench"
version = "0.1.0"
description = "Benchmark suite for speaker diarization"
authors = [{ name = "Argmax Inc.", email = "info@takeargmax.com" }]
requires-python = ">=3.10,<3.13"
readme = "README.md"
dependencies = [
    "black>=24.10.0,<25",
    "pydantic>=2.9.2,<3",
    "numba~=0.60.0",
    "llvmlite==0.43.0",
    "pyannote-audio>=3.3.2,<4",
    "datasets>=3.1.0,<4",
    "argmaxtools>=0.1.14,<0.2",
    "hydra-core>=1.3.2,<2",
    "wandb>=0.19.0,<0.20",
    "umap-learn>=0.5.7,<0.6",
    "hdbscan>=0.8.40,<0.9",
    "plotly>=5.24.1,<6",
    "kaleido==0.2.1",
    "librosa>=0.10.2.post1,<0.11",
    "boto3>=1.36.20,<2",
    "pvfalcon>=1.0.4,<2",
    "jiwer>=3.1.0,<4",
    "whisperx>=3.3.1,<4",
    "torch==2.6.0",
    "scikit-learn==1.5.1",
    "speechbrain==1.0.2",
    "websocket-client>=1.8.0,<2",
    "typer>=0.16.0",
    "pydub>=0.25.1,<0.26",
    "rich>=13.0.0,<14",
<<<<<<< HEAD
    "cython>=3.1.3",
    "packaging>=24.2",
    "nemo-toolkit[asr]",
=======
    "deepgram-sdk>=4.8.0",
    "groq>=0.31.0",
>>>>>>> c7872928
]

[project.scripts]
openbench-cli = "openbench.cli.main:main"

[dependency-groups]
dataset = [
    "gdown>=5.2.0,<6",
    "lxml>=5.3.0,<6",
    "textgrid>=1.6.1,<2",
    "kaggle>=1.6.17,<2",
    "transformers>=4.48.2,<5",
    "ego4d>=1.7.3,<2",
]
dev = [
    "ipykernel>=6.29.5",
    "pytest>=8.3.5,<9",
    "seaborn>=0.13.2",
]


[build-system]
requires = ["uv_build>=0.7.9,<0.8"]
build-backend = "uv_build"

##################### Ruff #####################

[tool.ruff]
line-length = 119
unsafe-fixes = false


[tool.ruff.lint]
# Never enforce `E501` (line length violations).
ignore = ["C901", "E501", "E741", "F402", "F823" ]
# RUF013: Checks for the use of implicit Optional
#  in type annotations when the default parameter value is None.
select = ["C", "E", "F", "I", "W", "RUF013"]

# Ignore import violations in all `__init__.py` files.
[tool.ruff.lint.per-file-ignores]
"__init__.py" = ["E402", "F401", "F403", "F811"]

[tool.ruff.lint.isort]
lines-after-imports = 2
known-first-party = ["openbench"]

[tool.ruff.format]
# Like Black, use double quotes for strings.
quote-style = "double"

# Like Black, indent with spaces, rather than tabs.
indent-style = "space"

# Like Black, respect magic trailing commas.
skip-magic-trailing-comma = false

# Like Black, automatically detect the appropriate line ending.
line-ending = "auto"

[tool.uv.sources]
nemo-toolkit = { git = "https://github.com/NVIDIA/NeMo.git", rev = "main" }<|MERGE_RESOLUTION|>--- conflicted
+++ resolved
@@ -31,14 +31,11 @@
     "typer>=0.16.0",
     "pydub>=0.25.1,<0.26",
     "rich>=13.0.0,<14",
-<<<<<<< HEAD
     "cython>=3.1.3",
     "packaging>=24.2",
     "nemo-toolkit[asr]",
-=======
     "deepgram-sdk>=4.8.0",
     "groq>=0.31.0",
->>>>>>> c7872928
 ]
 
 [project.scripts]
