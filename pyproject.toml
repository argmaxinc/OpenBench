[project]
name = "sdbench"
version = "0.1.0"
description = "Benchmark suite for speaker diarization"
authors = [{ name = "Argmax Inc.", email = "info@takeargmax.com" }]
requires-python = ">=3.11,<3.13"
readme = "README.md"
<<<<<<< HEAD
dependencies = [
    "black>=24.10.0,<25",
    "pydantic>=2.9.2,<3",
    "numba~=0.60.0",
    "llvmlite==0.43.0",
    "pyannote-audio>=3.3.2,<4",
    "datasets>=3.1.0,<4",
    "argmaxtools>=0.1.14,<0.2",
    "hydra-core>=1.3.2,<2",
    "wandb>=0.19.0,<0.20",
    "umap-learn>=0.5.7,<0.6",
    "hdbscan>=0.8.40,<0.9",
    "plotly>=5.24.1,<6",
    "kaleido==0.2.1",
    "librosa>=0.10.2.post1,<0.11",
    "boto3>=1.36.20,<2",
    "pvfalcon>=1.0.4,<2",
    "jiwer>=3.1.0,<4",
    "whisperx>=3.3.1,<4",
    "torch==2.5.0",
    "scikit-learn==1.5.1",
    "speechbrain==1.0.2",
]

[dependency-groups]
dataset = [
    "gdown>=5.2.0,<6",
    "lxml>=5.3.0,<6",
    "textgrid>=1.6.1,<2",
    "kaggle>=1.6.17,<2",
    "pydub>=0.25.1,<0.26",
    "transformers>=4.48.2,<5",
    "ego4d>=1.7.3,<2",
]
dev = ["pytest>=8.3.5,<9"]

=======
packages = [{include = "sdbench", from = "src"}]

[tool.poetry.dependencies]
python = ">=3.11,<3.13"
black = "^24.10.0"
pydantic = "^2.9.2"
numba = "~0.60.0"
llvmlite = "0.43.0"
pyannote-audio = "^3.3.2"
datasets = "^3.1.0"
argmaxtools = "^0.1.14"
hydra-core = "^1.3.2"
wandb = "^0.19.0"
umap-learn = "^0.5.7"
hdbscan = "^0.8.40"
plotly = "^5.24.1"
kaleido = "0.2.1"
librosa = "^0.10.2.post1"
boto3 = "^1.36.20"
pvfalcon = "^1.0.4"
jiwer = "^3.1.0"
whisperx = "^3.3.1"
torch = "2.5.0"
scikit-learn = "1.5.1"
speechbrain = "1.0.2"
websockets = "^10.1"
dotenv = "^0.9.9"
websocket-client = "^1.8.0"

[tool.poetry.group.dataset.dependencies]
gdown = "^5.2.0"
lxml = "^5.3.0"
textgrid = "^1.6.1"
kaggle = "^1.6.17"
pydub = "^0.25.1"
transformers = "^4.48.2"
ego4d = "^1.7.3"

[tool.poetry.scripts]
sdbench = "cli.cli:cli"

[tool.poetry.group.dev.dependencies]
pytest = "^8.3.5"
>>>>>>> 12547715

[build-system]
requires = ["uv_build>=0.7.9,<0.8"]
build-backend = "uv_build"

##################### Ruff #####################

[tool.ruff]
line-length = 119

[tool.ruff.lint]
# Never enforce `E501` (line length violations).
ignore = ["C901", "E501", "E741", "F402", "F823" ]
# RUF013: Checks for the use of implicit Optional
#  in type annotations when the default parameter value is None.
select = ["C", "E", "F", "I", "W", "RUF013"]

# Ignore import violations in all `__init__.py` files.
[tool.ruff.lint.per-file-ignores]
"__init__.py" = ["E402", "F401", "F403", "F811"]

[tool.ruff.lint.isort]
lines-after-imports = 2
known-first-party = ["sdbench"]

[tool.ruff.format]
# Like Black, use double quotes for strings.
quote-style = "double"

# Like Black, indent with spaces, rather than tabs.
indent-style = "space"

# Like Black, respect magic trailing commas.
skip-magic-trailing-comma = false

# Like Black, automatically detect the appropriate line ending.
line-ending = "auto"<|MERGE_RESOLUTION|>--- conflicted
+++ resolved
@@ -5,7 +5,6 @@
 authors = [{ name = "Argmax Inc.", email = "info@takeargmax.com" }]
 requires-python = ">=3.11,<3.13"
 readme = "README.md"
-<<<<<<< HEAD
 dependencies = [
     "black>=24.10.0,<25",
     "pydantic>=2.9.2,<3",
@@ -28,6 +27,9 @@
     "torch==2.5.0",
     "scikit-learn==1.5.1",
     "speechbrain==1.0.2",
+    "websockets>=10.1,<11",
+    "python-dotenv>=1.0.0,<2",
+    "websocket-client>=1.8.0,<2",
 ]
 
 [dependency-groups]
@@ -42,51 +44,6 @@
 ]
 dev = ["pytest>=8.3.5,<9"]
 
-=======
-packages = [{include = "sdbench", from = "src"}]
-
-[tool.poetry.dependencies]
-python = ">=3.11,<3.13"
-black = "^24.10.0"
-pydantic = "^2.9.2"
-numba = "~0.60.0"
-llvmlite = "0.43.0"
-pyannote-audio = "^3.3.2"
-datasets = "^3.1.0"
-argmaxtools = "^0.1.14"
-hydra-core = "^1.3.2"
-wandb = "^0.19.0"
-umap-learn = "^0.5.7"
-hdbscan = "^0.8.40"
-plotly = "^5.24.1"
-kaleido = "0.2.1"
-librosa = "^0.10.2.post1"
-boto3 = "^1.36.20"
-pvfalcon = "^1.0.4"
-jiwer = "^3.1.0"
-whisperx = "^3.3.1"
-torch = "2.5.0"
-scikit-learn = "1.5.1"
-speechbrain = "1.0.2"
-websockets = "^10.1"
-dotenv = "^0.9.9"
-websocket-client = "^1.8.0"
-
-[tool.poetry.group.dataset.dependencies]
-gdown = "^5.2.0"
-lxml = "^5.3.0"
-textgrid = "^1.6.1"
-kaggle = "^1.6.17"
-pydub = "^0.25.1"
-transformers = "^4.48.2"
-ego4d = "^1.7.3"
-
-[tool.poetry.scripts]
-sdbench = "cli.cli:cli"
-
-[tool.poetry.group.dev.dependencies]
-pytest = "^8.3.5"
->>>>>>> 12547715
 
 [build-system]
 requires = ["uv_build>=0.7.9,<0.8"]
